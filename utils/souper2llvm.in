--- conflicted
+++ resolved
@@ -17,15 +17,9 @@
 import fileinput, sys, copy
 import collections
 
-<<<<<<< HEAD
-#widths, nonNegative = dict(), dict()
-widths, Negative = dict(), dict()
-pcmap, argmap = dict(), dict()
-=======
 widths, knownzeros, knownones, Negative = dict(), dict(), dict(), dict()
 pcmap = collections.OrderedDict()
 argmap = dict()
->>>>>>> 46106da5
 cand = None
 needsResult = False
 intrdecl = dict()
@@ -235,17 +229,6 @@
             widths[newreg] = width
             widthValue = width.strip("i")
             if len(ops):
-<<<<<<< HEAD
-                assert len(ops) <= 2, "atmost two masks expected, got %d" % len(ops)
-                if len(ops) == 1:
-                    if "n" in ops[0] or "z" in ops[0] or "p" in ops[0] or "-" in ops[0]:
-                        parseNZP(ops[0], newreg, int(widthValue))
-                elif len(ops) == 2:
-                    if "n" in ops[0] or "z" in ops[0] or "p" in ops[0] or "-" in ops[0]:
-                        parseNZP(ops[0], newreg, int(widthValue))
-                    elif "n" in ops[1] or "z" in ops[1] or "p" in ops[1] or "-" in ops[1]:
-                        parseNZP(ops[1], newreg, int(widthValue))
-=======
                 #Jubi
                 #assert len(ops) == 1, "one mask expected, got %d" % len(ops)
                 assert len(ops) <= 3, "atmost three dataflow facts expected, got %d" % len(ops)
@@ -274,7 +257,6 @@
                         parseNegative(ops[1], newreg, int(widthValue))
                     elif "0" in ops[2] or "1" in ops[2] or "x" in ops[2]:
                         parseKnownBits(ops[2], newreg)
->>>>>>> 46106da5
             counter += 1
             continue
         for k, op in enumerate(ops):
@@ -440,27 +422,6 @@
            assert op[0] in newregs, "unknown reg %s, reordering bug in %s" % (op[0], i)
            ops[j][0] = newregs[op[0]]
 
-<<<<<<< HEAD
-#def parseNZP(s,reg, width):
-#    assert "(" in s and ")" in s
-#    s = s.strip("(").strip(")")
-#    nonNegativeMask = 0
-#    bit = 0
-#    for c in s[::]:
-#        if c == 'n':
-#            while (bit < width-1):
-#                nonNegativeMask += 1<<bit
-#                bit += 1
-#            print "; for " + str(bit) + " bit value " + s
-#            if nonNegativeMask != 0:
-#                nonNegative[reg] = nonNegativeMask
-#                print ";   val = val & " + str(nonNegativeMask)
-#            else:
-#                print ";   no non negative mask needed"
-#            print
-
-def parseNZP(s,reg, width):
-=======
 def parseKnownBits(s,reg):
     assert "(" in s and ")" in s
     s = s.strip("(").strip(")").strip("knownBits=")
@@ -489,25 +450,10 @@
     print
 
 def parseNegative(s,reg, width):
->>>>>>> 46106da5
     assert "(" in s and ")" in s
     s = s.strip("(").strip(")")
     NegativeMask = 0
     bit = 0
-<<<<<<< HEAD
-    for c in s[::]:
-        if c == '-':
-            while (bit < width-1):
-                NegativeMask += 1<<bit
-                bit += 1
-            print "; for " + str(bit) + " bit value " + s
-            if NegativeMask != 0:
-                Negative[reg] = NegativeMask
-                print ";   val = val & " + str(NegativeMask)
-            else:
-                print ";   no negative mask needed"
-            print
-=======
     if s == "negative":
         while (bit < width-1):
             NegativeMask += 1<<bit
@@ -519,7 +465,6 @@
         else:
             print ";   no negative mask needed"
         print
->>>>>>> 46106da5
 
 def printFuncHeader():
     regtmps = {}
@@ -527,8 +472,6 @@
         regtmps[reg] = reg
     masks = ""
     for i, reg in enumerate(argmap.values()):
-<<<<<<< HEAD
-=======
         if reg in knownzeros:
             regnum = reg[1:]
             w = widths[reg]
@@ -546,7 +489,6 @@
             regtmps[reg] = name
             masks = "  " + old + " = or " + w + " " + name + ", " + str(knownones[reg]) + "\n" +\
             "  store " + w + " " + old + ", " + w + "* @glob_" + regnum + "_or\n" + masks
->>>>>>> 46106da5
         if reg in Negative:
             regnum = reg[1:]
             w = widths[reg]
@@ -554,13 +496,6 @@
             name = "%t3_" + regnum
             regtmps[reg] = name
             masks = "  " + old + " = and " + w + " " + name + ", " + str(Negative[reg]) + "\n" +\
-<<<<<<< HEAD
-            "  store " + w + " " + old + ", " + w + "* @glob_" + regnum + "_Negative\n" + masks
-    # global declarations: dummy store, intrinsics
-    print "target datalayout = \"e-m:e-i64:64-f80:128-n8:16:32:64-S128\"\n"
-    for i, reg in enumerate(argmap.values()):
-        print "@glob_" + reg[1:] + "_Negative = external global " + widths[reg]
-=======
             "  store " + w + " " + old + ", " + w + "* @glob_" + regnum + "_negative\n" + masks
     # global declarations: dummy store, intrinsics
     print "target datalayout = \"e-m:e-i64:64-f80:128-n8:16:32:64-S128\"\n"
@@ -568,7 +503,6 @@
         print "@glob_" + reg[1:] + "_and = external global " + widths[reg]
         print "@glob_" + reg[1:] + "_or = external global " + widths[reg]
         print "@glob_" + reg[1:] + "_negative = external global " + widths[reg]
->>>>>>> 46106da5
     for decl in intrdecl.values():
         print decl
     print "\ndefine " + cand[1] + " @foo(",

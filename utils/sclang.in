--- conflicted
+++ resolved
@@ -76,11 +76,8 @@
     }
 }
 
-<<<<<<< HEAD
 $souper = 0 if $ENV{"SOUPER_NO_SOUPER"};
-=======
 $souper = 0 unless compiling();
->>>>>>> 2b0670d6
 
 if ($souper) {
     push @ARGV, (

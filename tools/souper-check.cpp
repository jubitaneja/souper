--- conflicted
+++ resolved
@@ -100,15 +100,9 @@
     }
     std::string s;
     if (Negative == APInt::getNullValue(Rep.Mapping.LHS->Width))
-<<<<<<< HEAD
-      s = Inst::getMoreKnownBitsString(0, 0, 0, 0);
-    else
-      s = Inst::getMoreKnownBitsString(0, 0, 0, 1);
-=======
       s = "";
     else
       s = "(negative)";
->>>>>>> 46106da5
     llvm::outs() << "known from souper: " << s << "\n";
     return 0;
   }

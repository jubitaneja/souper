--- conflicted
+++ resolved
@@ -97,113 +97,96 @@
     return 0;
   }
 
-<<<<<<< HEAD
-  if (InferNeg) {
-    APInt Negative;
-    if (std::error_code EC = S->Negative(Rep.BPCs, Rep.PCs, Rep.Mapping.LHS,
-                                            Negative, IC)) {
-      llvm::errs() << EC.message() << '\n';
-    }
-    std::string s;
-    if (Negative == APInt::getNullValue(Rep.Mapping.LHS->Width))
-      s = "";
-    else
-      s = "(negative)";
-    llvm::outs() << "known from souper: " << s << "\n";
-    return 0;
-  }
-
-  if (InferNonNeg) {
-    APInt NonNegative;
-    if (std::error_code EC = S->nonNegative(Rep.BPCs, Rep.PCs, Rep.Mapping.LHS,
-                                            NonNegative, IC)) {
-      llvm::errs() << EC.message() << '\n';
-    }
-    std::string s;
-    if (NonNegative == APInt::getNullValue(Rep.Mapping.LHS->Width))
-      s = "(nonNegative)";
-    else
-      s = "";
-    llvm::outs() << "known from souper: " << s << "\n";
-    return 0;
-  }
-
-  if (InferKnownBits) {
-    APInt Zeros, Ones;
-    if (std::error_code EC = S->knownBits(Rep.BPCs, Rep.PCs, Rep.Mapping.LHS,
-                                          Zeros, Ones, IC)) {
-      llvm::errs() << EC.message() << '\n';
-    }
-    std::string s = Inst::getKnownBitsString(Zeros, Ones);
-    llvm::outs() << "known from souper: " << s << "\n";
-    return 0;
-  }
-
-  if (InferPowerTwo) {
-    APInt PowTwo;
-    if (std::error_code EC = S->powerTwo(Rep.BPCs, Rep.PCs, Rep.Mapping.LHS,
-                                            PowTwo, IC)) {
-      llvm::errs() << EC.message() << '\n';
-    }
-    std::string s;
-    if (PowTwo.getBoolValue())
-      s = "(powerOfTwo)";
-    else
-      s = "";
-    llvm::outs() << "known from souper: " << s << "\n";
-    return 0;
-  }
-
-  if (InferNonZero) {
-    APInt NonZero;
-    if (std::error_code EC = S->nonZero(Rep.BPCs, Rep.PCs, Rep.Mapping.LHS,
-                                            NonZero, IC)) {
-      llvm::errs() << EC.message() << '\n';
-    }
-    std::string s;
-    if (NonZero.getBoolValue())
-      s = "(nonZero)";
-    else
-      s = "";
-    llvm::outs() << "known from souper: " << s << "\n";
-    return 0;
-  }
-
-  if (InferSignBits) {
-    unsigned SignBits;
-    if (std::error_code EC = S->signBits(Rep.BPCs, Rep.PCs, Rep.Mapping.LHS,
-                                            SignBits, IC)) {
-      llvm::errs() << EC.message() << '\n';
-    }
-    std::string s;
-    if (SignBits > 1)
-      s = std::to_string(SignBits);
-    else
-      s = "";
-    llvm::outs() << "known from souper: " << s << "\n";
-    return 0;
-  }
-
-  if (InferRHS) {
-    if (std::error_code EC = S->infer(Rep.BPCs, Rep.PCs, Rep.Mapping.LHS,
-                                      Rep.Mapping.RHS, IC)) {
-      llvm::errs() << EC.message() << '\n';
-      return 1;
-    }
-    if (Rep.Mapping.RHS) {
-      llvm::outs() << "; RHS inferred successfully\n";
-      if (PrintRepl) {
-        PrintReplacement(llvm::outs(), Rep.BPCs, Rep.PCs, Rep.Mapping);
-      } else if (PrintReplSplit) {
-        ReplacementContext Context;
-        PrintReplacementLHS(llvm::outs(), Rep.BPCs, Rep.PCs,
-                            Rep.Mapping.LHS, Context);
-        PrintReplacementRHS(llvm::outs(), Rep.Mapping.RHS, Context);
-=======
   unsigned Index = 0;
   int Ret = 0;
   int Success = 0, Fail = 0, Error = 0;
   for (auto Rep : Reps) {
+    if (InferNeg) {
+      APInt Negative;
+      if (std::error_code EC = S->Negative(Rep.BPCs, Rep.PCs, Rep.Mapping.LHS,
+                                              Negative, IC)) {
+        llvm::errs() << EC.message() << '\n';
+      }
+      std::string s;
+      if (Negative == APInt::getNullValue(Rep.Mapping.LHS->Width))
+        s = "";
+      else
+        s = "(negative)";
+      llvm::outs() << "known from souper: " << s << "\n";
+      return 0;
+    }
+  
+    if (InferNonNeg) {
+      APInt NonNegative;
+      if (std::error_code EC = S->nonNegative(Rep.BPCs, Rep.PCs, Rep.Mapping.LHS,
+                                              NonNegative, IC)) {
+        llvm::errs() << EC.message() << '\n';
+      }
+      std::string s;
+      if (NonNegative == APInt::getNullValue(Rep.Mapping.LHS->Width))
+        s = "(nonNegative)";
+      else
+        s = "";
+      llvm::outs() << "known from souper: " << s << "\n";
+      return 0;
+    }
+  
+    if (InferKnownBits) {
+      APInt Zeros, Ones;
+      if (std::error_code EC = S->knownBits(Rep.BPCs, Rep.PCs, Rep.Mapping.LHS,
+                                            Zeros, Ones, IC)) {
+        llvm::errs() << EC.message() << '\n';
+      }
+      std::string s = Inst::getKnownBitsString(Zeros, Ones);
+      llvm::outs() << "known from souper: " << s << "\n";
+      return 0;
+    }
+  
+    if (InferPowerTwo) {
+      APInt PowTwo;
+      if (std::error_code EC = S->powerTwo(Rep.BPCs, Rep.PCs, Rep.Mapping.LHS,
+                                              PowTwo, IC)) {
+        llvm::errs() << EC.message() << '\n';
+      }
+      std::string s;
+      if (PowTwo.getBoolValue())
+        s = "(powerOfTwo)";
+      else
+        s = "";
+      llvm::outs() << "known from souper: " << s << "\n";
+      return 0;
+    }
+  
+    if (InferNonZero) {
+      APInt NonZero;
+      if (std::error_code EC = S->nonZero(Rep.BPCs, Rep.PCs, Rep.Mapping.LHS,
+                                              NonZero, IC)) {
+        llvm::errs() << EC.message() << '\n';
+      }
+      std::string s;
+      if (NonZero.getBoolValue())
+        s = "(nonZero)";
+      else
+        s = "";
+      llvm::outs() << "known from souper: " << s << "\n";
+      return 0;
+    }
+  
+    if (InferSignBits) {
+      unsigned SignBits;
+      if (std::error_code EC = S->signBits(Rep.BPCs, Rep.PCs, Rep.Mapping.LHS,
+                                              SignBits, IC)) {
+        llvm::errs() << EC.message() << '\n';
+      }
+      std::string s;
+      if (SignBits > 1)
+        s = std::to_string(SignBits);
+      else
+        s = "";
+      llvm::outs() << "known from souper: " << s << "\n";
+      return 0;
+    }
+
     if (InferRHS || ReInferRHS) {
       int OldCost;
       if (ReInferRHS) {
@@ -242,7 +225,6 @@
           PrintReplacementRHS(llvm::outs(), Rep.Mapping.RHS,
                               ReInferRHS ? Context : Contexts[Index]);
         }
->>>>>>> 609751b7
       } else {
         ++Fail;
         llvm::outs() << "; Failed to infer RHS\n";

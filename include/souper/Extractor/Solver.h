--- conflicted
+++ resolved
@@ -42,18 +42,12 @@
                            const std::vector<InstMapping> &PCs,
                            Inst *LHS, llvm::APInt &Negative,
                            InstContext &IC) = 0;
-<<<<<<< HEAD
-=======
   virtual
->>>>>>> d3a97f5a
   std::error_code knownBits(const BlockPCs &BPCs,
                             const std::vector<InstMapping> &PCs,
                             Inst *LHS, llvm::APInt &Zeros, llvm::APInt &Ones,
                             InstContext &IC) = 0;
-<<<<<<< HEAD
-=======
   virtual
->>>>>>> d3a97f5a
   std::error_code nonNegative(const BlockPCs &BPCs,
                             const std::vector<InstMapping> &PCs,
                             Inst *LHS, llvm::APInt &NonNegative,

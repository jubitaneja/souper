--- conflicted
+++ resolved
@@ -35,25 +35,20 @@
 #include <sstream>
 #include <unordered_set>
 #include <tuple>
-<<<<<<< HEAD
+#include "llvm/Analysis/ValueTracking.h"
 #include "llvm/Analysis/ScalarEvolution.h"
-=======
-#include "llvm/Analysis/ValueTracking.h"
->>>>>>> c4c76198
 
 static llvm::cl::opt<bool> ExploitBPCs(
     "souper-exploit-blockpcs",
     llvm::cl::desc("Exploit block path conditions (default=true)"),
     llvm::cl::init(true));
-<<<<<<< HEAD
+static llvm::cl::opt<bool> HarvestKnownBits(
+    "souper-harvest-known-bits",
+    llvm::cl::desc("Perform known bits analysis (default=false)"),
+    llvm::cl::init(false));
 static llvm::cl::opt<bool> HarvestConstRange(
     "souper-harvest-const-range",
     llvm::cl::desc("Harvest constant range (default=false)"),
-=======
-static llvm::cl::opt<bool> HarvestKnownBits(
-    "souper-harvest-known-bits",
-    llvm::cl::desc("Perform known bits analysis (default=false)"),
->>>>>>> c4c76198
     llvm::cl::init(false));
 
 using namespace llvm;
@@ -167,7 +162,11 @@
   if (Opts.NamedArrays)
     Name = V->getName();
   unsigned Width = DL.getTypeSizeInBits(V->getType());
-<<<<<<< HEAD
+  APInt KnownZero(Width, 0, false), KnownOne(Width, 0, false);
+  if (HarvestKnownBits)
+    if (V->getType()->isIntOrIntVectorTy() ||
+        V->getType()->getScalarType()->isPointerTy())
+      computeKnownBits(V, KnownZero, KnownOne, DL);
   if (HarvestConstRange) {
     ConstantRange Range(Width, 1);
     APInt Low(Width, 0, false), High(Width, 0, false);
@@ -180,15 +179,7 @@
       }
     }
   }
-  return IC.createVar(Width, Name);
-=======
-  APInt KnownZero(Width, 0, false), KnownOne(Width, 0, false);
-  if (HarvestKnownBits)
-    if (V->getType()->isIntOrIntVectorTy() ||
-        V->getType()->getScalarType()->isPointerTy())
-      computeKnownBits(V, KnownZero, KnownOne, DL);
   return IC.createVar(Width, Name, KnownZero, KnownOne);
->>>>>>> c4c76198
 }
 
 Inst *ExprBuilder::buildConstant(Constant *c) {

--- conflicted
+++ resolved
@@ -55,7 +55,6 @@
     "souper-harvest-const-range",
     llvm::cl::desc("Perform range analysis (default=true)"),
     llvm::cl::init(true));
-<<<<<<< HEAD
 static llvm::cl::opt<bool> PrintNegAtReturn(
     "print-neg-at-return",
     llvm::cl::desc("Print negative dfa in each value returned from a function (default=false)"),
@@ -88,14 +87,12 @@
     "print-demanded-bits-at-return",
     llvm::cl::desc("Print demanded bits (default=false)"),
     llvm::cl::init(false));
-=======
 static llvm::cl::opt<bool> HarvestUses(
     "souper-harvest-uses",
     llvm::cl::desc("Harvest operands (default=false)"),
     llvm::cl::init(false));
 
 extern bool UseAlive;
->>>>>>> a98c7ae1
 
 using namespace llvm;
 using namespace souper;
@@ -876,7 +873,6 @@
   for (auto &BB : F) {
     std::unique_ptr<BlockCandidateSet> BCS(new BlockCandidateSet);
     for (auto &I : BB) {
-<<<<<<< HEAD
       llvm::outs() << "For instruction\n";
       if (PrintNegAtReturn && isa<ReturnInst>(I)) {
         auto V = I.getOperand(0);
@@ -966,7 +962,6 @@
         llvm::outs() << "known at return: " << Inst::getDemandedBitsString(DemandedBitsVal) << "\n";
       }
 
-=======
       // Harvest Uses (Operands)
       if (HarvestUses) {
         std::unordered_set<llvm::Instruction *> Visited;
@@ -990,8 +985,6 @@
         }
       }
 
-      // Harvest Defs
->>>>>>> a98c7ae1
       if (!I.getType()->isIntegerTy())
         continue;
       if (I.hasNUses(0))

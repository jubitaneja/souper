--- conflicted
+++ resolved
@@ -168,21 +168,12 @@
   if (HarvestDataFlowFacts)
     if (V->getType()->isIntOrIntVectorTy() ||
         V->getType()->getScalarType()->isPointerTy()) {
-<<<<<<< HEAD
-      computeKnownBits(V, KnownZero, KnownOne, DL);
+      computeKnownBits(V, Known, DL);
       //NonZero = isKnownNonZero(V, DL);
       //NonNegative = isKnownNonNegative(V, DL);
       //PowOfTwo = isKnownToBeAPowerOfTwo(V, DL);
       //Negative = isKnownNegative(V, DL);
       //NumSignBits = ComputeNumSignBits(V, DL);
-=======
-      computeKnownBits(V, Known, DL);
-      NonZero = isKnownNonZero(V, DL);
-      NonNegative = isKnownNonNegative(V, DL);
-      PowOfTwo = isKnownToBeAPowerOfTwo(V, DL);
-      Negative = isKnownNegative(V, DL);
-      NumSignBits = ComputeNumSignBits(V, DL);
->>>>>>> 5d3e97d8
     }
   return IC.createVar(Width, Name, Known.Zero, Known.One, NonZero, NonNegative,
                       PowOfTwo, Negative, NumSignBits);
@@ -733,9 +724,9 @@
         auto V = I.getOperand(0);
         auto DL = F.getParent()->getDataLayout();
         unsigned Width = DL.getTypeSizeInBits(V->getType());
-        APInt KnownZero(Width, 0, false), KnownOne(Width, 0, false);
-        computeKnownBits(V, KnownZero, KnownOne, DL);
-        llvm::outs() << "known at return: " << Inst::getKnownBitsString(KnownZero, KnownOne) << "\n";
+        KnownBits Known(Width);
+        computeKnownBits(V, Known, DL);
+        llvm::outs() << "known at return: " << Inst::getKnownBitsString(Known.Zero, Known.One) << "\n";
       }
       if (I.getType()->isIntegerTy())
         BCS->Replacements.emplace_back(&I, InstMapping(EB.get(&I), 0));

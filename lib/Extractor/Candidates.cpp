// Copyright 2014 The Souper Authors. All rights reserved.
//
// Licensed under the Apache License, Version 2.0 (the "License");
// you may not use this file except in compliance with the License.
// You may obtain a copy of the License at
//
//     http://www.apache.org/licenses/LICENSE-2.0
//
// Unless required by applicable law or agreed to in writing, software
// distributed under the License is distributed on an "AS IS" BASIS,
// WITHOUT WARRANTIES OR CONDITIONS OF ANY KIND, either express or implied.
// See the License for the specific language governing permissions and
// limitations under the License.

#include "souper/Extractor/Candidates.h"

#include "klee/Expr.h"
#include "klee/util/Ref.h"
#include "llvm/ADT/EquivalenceClasses.h"
#include "llvm/Analysis/LoopInfo.h"
#include "llvm/IR/BasicBlock.h"
#include "llvm/IR/Constants.h"
#include "llvm/IR/GetElementPtrTypeIterator.h"
#include "llvm/IR/Instructions.h"
#include "llvm/IR/IntrinsicInst.h"
#include "llvm/IR/Intrinsics.h"
#include "llvm/IR/Module.h"
#include "llvm/IR/Type.h"
#include "llvm/IR/LegacyPassManager.h"
#include "llvm/Support/CommandLine.h"
#include "llvm/Support/KnownBits.h"
#include "souper/Inst/Inst.h"
#include "souper/Util/UniqueNameSet.h"
#include <map>
#include <memory>
#include <sstream>
#include <unordered_set>
#include <tuple>
#include "llvm/Analysis/ValueTracking.h"

static llvm::cl::opt<bool> ExploitBPCs(
    "souper-exploit-blockpcs",
    llvm::cl::desc("Exploit block path conditions (default=false)"),
    llvm::cl::init(false));
static llvm::cl::opt<bool> HarvestDataFlowFacts(
    "souper-harvest-dataflow-facts",
    llvm::cl::desc("Perform data flow analysis (default=true)"),
    llvm::cl::init(true));
<<<<<<< HEAD
static llvm::cl::opt<bool> PrintKnownAtReturn(
    "print-known-at-return",
    llvm::cl::desc("Print known bits in each value returned from a function (default=false)"),
=======
static llvm::cl::opt<bool> HarvestDemandedBits(
    "souper-harvest-demanded-bits",
    llvm::cl::desc("Perform demanded bits analysis (default=false)"),
>>>>>>> c770032b
    llvm::cl::init(false));

using namespace llvm;
using namespace klee;
using namespace souper;

std::string InstOrigin::getFunctionName() const {
  if (Inst) {
    const Function *F = Inst->getParent()->getParent();
    if (F->hasLocalLinkage()) {
      return (F->getParent()->getModuleIdentifier() + ":" + F->getName()).str();
    } else {
      return F->getName();
    }
  }

  return FunctionName;
}

void CandidateReplacement::printFunction(llvm::raw_ostream &Out) const {
  Out << "; Function: " << Origin.getFunctionName() << '\n';
}

void CandidateReplacement::printLHS(llvm::raw_ostream &Out,
                                    ReplacementContext &Context,
                                    bool printNames) const {
  PrintReplacementLHS(Out, BPCs, PCs, Mapping.LHS, Context, printNames);
}

void CandidateReplacement::print(llvm::raw_ostream &Out,
                                 bool printNames) const {
  PrintReplacement(Out, BPCs, PCs, Mapping, printNames);
}

namespace {

struct ExprBuilder {
  ExprBuilder(const ExprBuilderOptions &Opts, Module *M, const LoopInfo *LI,
              DemandedBits *DB, InstContext &IC, ExprBuilderContext &EBC)
      : Opts(Opts), DL(M->getDataLayout()), LI(LI), DB(DB), IC(IC), EBC(EBC) {}

  const ExprBuilderOptions &Opts;
  const DataLayout &DL;
  const LoopInfo *LI;
  DemandedBits *DB;
  InstContext &IC;
  ExprBuilderContext &EBC;

  void checkIrreducibleCFG(BasicBlock *BB,
                           BasicBlock *FirstBB,
                           std::unordered_set<const BasicBlock *> &VisitedBBs,
                           bool &Loop);
  bool isLoopEntryPoint(PHINode *Phi);
  Inst *makeArrayRead(Value *V);
  Inst *buildConstant(Constant *c);
  Inst *buildGEP(Inst *Ptr, gep_type_iterator begin, gep_type_iterator end);
  Inst *build(Value *V);
  void addPC(BasicBlock *BB, BasicBlock *Pred, std::vector<InstMapping> &PCs);
  void addPathConditions(BlockPCs &BPCs, std::vector<InstMapping> &PCs,
                         std::unordered_set<Block *> &VisitedBlocks,
                         BasicBlock *BB);
  Inst *get(Value *V);
};

}

// Use DFS to detect a possible loop, most likely an loop in an irreducible
// CFG. One of the headers of the loop is the FirstBB.
// Loop is set to true upon successfully detecting such a loop.
void ExprBuilder::checkIrreducibleCFG(BasicBlock *BB,
                    BasicBlock *FirstBB,
                    std::unordered_set<const BasicBlock *> &VisitedBBs,
                    bool &Loop) {
  VisitedBBs.insert(BB);
  for (succ_iterator PI = succ_begin(BB), E = succ_end(BB);
       PI != E; ++PI) {
    BasicBlock *Succ = *PI;
    if (Succ == FirstBB) {
      Loop = true;
    }
    else if (VisitedBBs.count(Succ)) {
      continue;
    }
    else {
      checkIrreducibleCFG(Succ, FirstBB, VisitedBBs, Loop);
    }
    if (Loop)
      return;
  }
}

// Return true if the Basic Block containing the passed Phi node is
// a loop entry point, either the loop header for a natural loop or
// a entry point for an irreducible CFG.
bool ExprBuilder::isLoopEntryPoint(PHINode *Phi) {
  BasicBlock *BB = Phi->getParent();
  // If LLVM can determine if BB is a loop header, simply return true.
  // Presumably, this should handle structured loops.
  if (LI->isLoopHeader(BB))
    return true;
  if (Phi->getNumIncomingValues() <= 1)
    return false;

  bool Loop = false;
  std::unordered_set<const llvm::BasicBlock *> VisitedBBs;
  checkIrreducibleCFG(BB, BB, VisitedBBs, Loop);
  return Loop;
}

Inst *ExprBuilder::makeArrayRead(Value *V) {
  StringRef Name;
  if (Opts.NamedArrays)
    Name = V->getName();
  unsigned Width = DL.getTypeSizeInBits(V->getType());
  KnownBits Known(Width);
  bool NonZero = false, NonNegative = false, PowOfTwo = false, Negative = false;
  unsigned NumSignBits = 1;
  if (HarvestDataFlowFacts)
    if (V->getType()->isIntOrIntVectorTy() ||
        V->getType()->getScalarType()->isPointerTy()) {
      computeKnownBits(V, Known, DL);
      NonZero = isKnownNonZero(V, DL);
      NonNegative = isKnownNonNegative(V, DL);
      PowOfTwo = isKnownToBeAPowerOfTwo(V, DL);
      Negative = isKnownNegative(V, DL);
      NumSignBits = ComputeNumSignBits(V, DL);
    }
  return IC.createVar(Width, Name, Known.Zero, Known.One, NonZero, NonNegative,
                      PowOfTwo, Negative, NumSignBits);
}

Inst *ExprBuilder::buildConstant(Constant *c) {
  if (auto ci = dyn_cast<ConstantInt>(c)) {
    return IC.getConst(ci->getValue());
  } else if (auto cf = dyn_cast<ConstantFP>(c)) {
    return IC.getConst(cf->getValueAPF().bitcastToAPInt());
  } else if (isa<ConstantPointerNull>(c) || isa<UndefValue>(c) ||
             isa<ConstantAggregateZero>(c)) {
    return IC.getConst(APInt(DL.getTypeSizeInBits(c->getType()), 0));
  } else {
    // Constant{Expr, Vector, DataSequential, Struct, Array}
    return makeArrayRead(c);
  }
}

Inst *ExprBuilder::buildGEP(Inst *Ptr, gep_type_iterator begin,
                            gep_type_iterator end) {
  unsigned PSize = DL.getPointerSizeInBits();
  for (auto i = begin; i != end; ++i) {
    if (StructType *ST = i.getStructTypeOrNull()) {
      const StructLayout *SL = DL.getStructLayout(ST);
      ConstantInt *CI = cast<ConstantInt>(i.getOperand());
      uint64_t Addend = SL->getElementOffset((unsigned) CI->getZExtValue());
      if (Addend != 0) {
        Ptr = IC.getInst(Inst::Add, PSize,
                         {Ptr, IC.getConst(APInt(PSize, Addend))});
      }
    } else {
      SequentialType *SET = cast<SequentialType>(i.getIndexedType());
      uint64_t ElementSize =
        DL.getTypeStoreSize(SET->getElementType());
      Value *Operand = i.getOperand();
      Inst *Index = get(Operand);
      if (PSize > Index->Width)
        Index = IC.getInst(Inst::SExt, PSize, {Index});
      Inst *Addend = IC.getInst(
          Inst::Mul, PSize, {Index, IC.getConst(APInt(PSize, ElementSize))});
      Ptr = IC.getInst(Inst::Add, PSize, {Ptr, Addend});
    }
  }
  return Ptr;
}

Inst *ExprBuilder::build(Value *V) {
  if (auto C = dyn_cast<Constant>(V)) {
    return buildConstant(C);
  } else if (auto ICI = dyn_cast<ICmpInst>(V)) {
    if (!isa<IntegerType>(ICI->getType()))
      return makeArrayRead(V); // could be a vector operation

    Inst *L = get(ICI->getOperand(0)), *R = get(ICI->getOperand(1));
    switch (ICI->getPredicate()) {
      case ICmpInst::ICMP_EQ:
        return IC.getInst(Inst::Eq, 1, {L, R});
      case ICmpInst::ICMP_NE:
        return IC.getInst(Inst::Ne, 1, {L, R});
      case ICmpInst::ICMP_UGT:
        return IC.getInst(Inst::Ult, 1, {R, L});
      case ICmpInst::ICMP_UGE:
        return IC.getInst(Inst::Ule, 1, {R, L});
      case ICmpInst::ICMP_ULT:
        return IC.getInst(Inst::Ult, 1, {L, R});
      case ICmpInst::ICMP_ULE:
        return IC.getInst(Inst::Ule, 1, {L, R});
      case ICmpInst::ICMP_SGT:
        return IC.getInst(Inst::Slt, 1, {R, L});
      case ICmpInst::ICMP_SGE:
        return IC.getInst(Inst::Sle, 1, {R, L});
      case ICmpInst::ICMP_SLT:
        return IC.getInst(Inst::Slt, 1, {L, R});
      case ICmpInst::ICMP_SLE:
        return IC.getInst(Inst::Sle, 1, {L, R});
      default:
        llvm_unreachable("not ICmp");
    }
  } else if (auto BO = dyn_cast<BinaryOperator>(V)) {
    if (!isa<IntegerType>(BO->getType()))
      return makeArrayRead(V); // could be a vector operation

    Inst *L = get(BO->getOperand(0)), *R = get(BO->getOperand(1));
    Inst::Kind K;
    switch (BO->getOpcode()) {
      case Instruction::Add:
        if (BO->hasNoSignedWrap() && BO->hasNoUnsignedWrap())
          K = Inst::AddNW;
        else if (BO->hasNoSignedWrap())
          K = Inst::AddNSW;
        else if (BO->hasNoUnsignedWrap())
          K = Inst::AddNUW;
        else
          K = Inst::Add;
        break;
      case Instruction::Sub:
        if (BO->hasNoSignedWrap() && BO->hasNoUnsignedWrap())
          K = Inst::SubNW;
        else if (BO->hasNoSignedWrap())
          K = Inst::SubNSW;
        else if (BO->hasNoUnsignedWrap())
          K = Inst::SubNUW;
        else
          K = Inst::Sub;
        break;
      case Instruction::Mul:
        if (BO->hasNoSignedWrap() && BO->hasNoUnsignedWrap())
          K = Inst::MulNW;
        else if (BO->hasNoSignedWrap())
          K = Inst::MulNSW;
        else if (BO->hasNoUnsignedWrap())
          K = Inst::MulNUW;
        else
          K = Inst::Mul;
        break;
      case Instruction::UDiv:
        if (BO->isExact())
          K = Inst::UDivExact;
        else
          K = Inst::UDiv;
        break;
      case Instruction::SDiv:
        if (BO->isExact())
          K = Inst::SDivExact;
        else
          K = Inst::SDiv;
        break;
      case Instruction::URem:
        K = Inst::URem;
        break;
      case Instruction::SRem:
        K = Inst::SRem;
        break;
      case Instruction::And:
        K = Inst::And;
        break;
      case Instruction::Or:
        K = Inst::Or;
        break;
      case Instruction::Xor:
        K = Inst::Xor;
        break;
      case Instruction::Shl:
        if (BO->hasNoSignedWrap() && BO->hasNoUnsignedWrap())
          K = Inst::ShlNW;
        else if (BO->hasNoSignedWrap())
          K = Inst::ShlNSW;
        else if (BO->hasNoUnsignedWrap())
          K = Inst::ShlNUW;
        else
          K = Inst::Shl;
        break;
      case Instruction::LShr:
        if (BO->isExact())
          K = Inst::LShrExact;
        else
          K = Inst::LShr;
        break;
      case Instruction::AShr:
        if (BO->isExact())
          K = Inst::AShrExact;
        else
          K = Inst::AShr;
        break;
      default:
        llvm_unreachable("not BinOp");
    }
    return IC.getInst(K, L->Width, {L, R});
  } else if (auto Sel = dyn_cast<SelectInst>(V)) {
    if (!isa<IntegerType>(Sel->getType()))
      return makeArrayRead(V); // could be a vector operation
    Inst *C = get(Sel->getCondition()), *T = get(Sel->getTrueValue()),
         *F = get(Sel->getFalseValue());
    return IC.getInst(Inst::Select, T->Width, {C, T, F});
  } else if (auto Cast = dyn_cast<CastInst>(V)) {
    Inst *Op = get(Cast->getOperand(0));
    unsigned DestSize = DL.getTypeSizeInBits(Cast->getType());

    switch (Cast->getOpcode()) {
    case Instruction::BitCast:
      return Op;

    case Instruction::IntToPtr:
    case Instruction::PtrToInt:
      if (Op->Width > DestSize)
        return IC.getInst(Inst::Trunc, DestSize, {Op});
      else if (Op->Width < DestSize)
        return IC.getInst(Inst::ZExt, DestSize, {Op});
      else
        return Op;

    case Instruction::ZExt:
      if (!isa<IntegerType>(Cast->getType()))
        break; // could be a vector operation
      return IC.getInst(Inst::ZExt, DestSize, {Op});

    case Instruction::SExt:
      if (!isa<IntegerType>(Cast->getType()))
        break; // could be a vector operation
      return IC.getInst(Inst::SExt, DestSize, {Op});

    case Instruction::Trunc:
      if (!isa<IntegerType>(Cast->getType()))
        break; // could be a vector operation
      return IC.getInst(Inst::Trunc, DestSize, {Op});

    default:
      ; // fallthrough to return below
    }
  } else if (auto GEP = dyn_cast<GetElementPtrInst>(V)) {
    if (isa<VectorType>(GEP->getType()))
      return makeArrayRead(V); // vector operation
    // TODO: replace with a GEP instruction
    //return buildGEP(get(GEP->getOperand(0)), gep_type_begin(GEP),
    //                gep_type_end(GEP));
    return makeArrayRead(V);
  } else if (auto Phi = dyn_cast<PHINode>(V)) {
    // We can't look through phi nodes in loop headers because we might
    // encounter a previous iteration of an instruction and get a wrong result.
    // TODO: In principle we could track loop iterations and maybe even maintain
    // a separate set of values for each iteration (as in bounded model
    // checking).
    if (!isLoopEntryPoint(Phi)) {
      BasicBlock *BB = Phi->getParent();
      BlockInfo &BI = EBC.BlockMap[BB];
      if (!BI.B) {
        std::copy(Phi->block_begin(), Phi->block_end(),
                  std::back_inserter(BI.Preds));
        BI.B = IC.createBlock(BI.Preds.size());
      }
      std::vector<Inst *> Incomings;
      for (auto Pred : BI.Preds) {
        Incomings.push_back(get(Phi->getIncomingValueForBlock(Pred)));
      }
      return IC.getPhi(BI.B, Incomings);
    }
  } else if (auto EV = dyn_cast<ExtractValueInst>(V)) {
    Inst *L = get(EV->getOperand(0));
    ArrayRef<unsigned> Idx = EV->getIndices();
    // NOTE: extractvalue instruction can take set of indices. Most of the
    // times we just pass one index value, i.e. why I am extracting 0th index
    // always, Idx[0]. If required, we can fix it by iterating over set of
    // indices. Additonally, we harvest extractvalue instruction only if the
    // extracted value comes from an overflow instruction. Otherwise, we simply
    // create a var.
    Inst *R = IC.getConst(APInt(32, Idx[0]));
    switch (L->K) {
      default:
        return makeArrayRead(V);
      case Inst::SAddWithOverflow:
      case Inst::UAddWithOverflow:
      case Inst::SSubWithOverflow:
      case Inst::USubWithOverflow:
      case Inst::SMulWithOverflow:
      case Inst::UMulWithOverflow: {
        unsigned WidthExtracted = L->Ops[Idx[0]]->Width;
        return IC.getInst(Inst::ExtractValue, WidthExtracted, {L, R});
      }
    }
  } else if (auto Call = dyn_cast<CallInst>(V)) {
    if (auto II = dyn_cast<IntrinsicInst>(Call)) {
      Inst *L = get(II->getOperand(0));
      switch (II->getIntrinsicID()) {
        default:
          break;
        case Intrinsic::ctpop:
          return IC.getInst(Inst::CtPop, L->Width, {L});
        case Intrinsic::bswap:
          return IC.getInst(Inst::BSwap, L->Width, {L});
        case Intrinsic::cttz:
          return IC.getInst(Inst::Cttz, L->Width, {L});
        case Intrinsic::ctlz:
          return IC.getInst(Inst::Ctlz, L->Width, {L});
        case Intrinsic::sadd_with_overflow: {
          Inst *R = get(II->getOperand(1));
          Inst *Add = IC.getInst(Inst::Add, L->Width, {L, R});
          Inst *Overflow = IC.getInst(Inst::SAddO, 1, {L, R});
          return IC.getInst(Inst::SAddWithOverflow, L->Width+1, {Add, Overflow});
        }
        case Intrinsic::uadd_with_overflow: {
          Inst *R = get(II->getOperand(1));
          Inst *Add = IC.getInst(Inst::Add, L->Width, {L, R});
          Inst *Overflow = IC.getInst(Inst::UAddO, 1, {L, R});
          return IC.getInst(Inst::UAddWithOverflow, L->Width+1, {Add, Overflow});
        }
        case Intrinsic::ssub_with_overflow: {
          Inst *R = get(II->getOperand(1));
          Inst *Sub = IC.getInst(Inst::Sub, L->Width, {L, R});
          Inst *Overflow = IC.getInst(Inst::SSubO, 1, {L, R});
          return IC.getInst(Inst::SSubWithOverflow, L->Width+1, {Sub, Overflow});
        }
        case Intrinsic::usub_with_overflow: {
          Inst *R = get(II->getOperand(1));
          Inst *Sub = IC.getInst(Inst::Sub, L->Width, {L, R});
          Inst *Overflow = IC.getInst(Inst::USubO, 1, {L, R});
          return IC.getInst(Inst::USubWithOverflow, L->Width+1, {Sub, Overflow});
        }
        case Intrinsic::smul_with_overflow: {
          Inst *R = get(II->getOperand(1));
          Inst *Mul = IC.getInst(Inst::Mul, L->Width, {L, R});
          Inst *Overflow = IC.getInst(Inst::SMulO, 1, {L, R});
          return IC.getInst(Inst::SMulWithOverflow, L->Width+1, {Mul, Overflow});
        }
        case Intrinsic::umul_with_overflow: {
          Inst *R = get(II->getOperand(1));
          Inst *Mul = IC.getInst(Inst::Mul, L->Width, {L, R});
          Inst *Overflow = IC.getInst(Inst::UMulO, 1, {L, R});
          return IC.getInst(Inst::UMulWithOverflow, L->Width+1, {Mul, Overflow});
        }
      }
    }
  }

  return makeArrayRead(V);
}

Inst *ExprBuilder::get(Value *V) {
  Inst *&E = EBC.InstMap[V];
  if (!E) {
    E = build(V);
  }
  E->DemandedBits = APInt::getAllOnesValue(E->Width);
  if (HarvestDemandedBits) {
    if (Instruction *I = dyn_cast<Instruction>(V))
      E->DemandedBits = DB->getDemandedBits(I);
  }
  return E;
}

void emplace_back_dedup(std::vector<InstMapping> &PCs, Inst *LHS, Inst *RHS) {
  for (auto &i : PCs)
    if (i.LHS == LHS && i.RHS == RHS)
      return;
  PCs.emplace_back(LHS, RHS);
}

void ExprBuilder::addPC(BasicBlock *BB, BasicBlock *Pred,
                        std::vector<InstMapping> &PCs) {
  if (auto Branch = dyn_cast<BranchInst>(Pred->getTerminator())) {
    if (Branch->isConditional()) {
      emplace_back_dedup(
          PCs, get(Branch->getCondition()),
          IC.getConst(APInt(1, Branch->getSuccessor(0) == BB)));
    }
  } else if (auto Switch = dyn_cast<SwitchInst>(Pred->getTerminator())) {
    Inst *Cond = get(Switch->getCondition());
    ConstantInt *Case = Switch->findCaseDest(BB);
    if (Case) {
      emplace_back_dedup(PCs, Cond, get(Case));
    } else {
      // default
      Inst *DI = IC.getConst(APInt(1, true));
      for (auto I = Switch->case_begin(), E = Switch->case_end(); I != E;
           ++I) {
        Inst *CI = IC.getInst(Inst::Ne, 1, {Cond, get(I->getCaseValue())});
        emplace_back_dedup(PCs, CI, DI);
      }
    }
  }
}

// Collect path conditions for a basic block. 
// There are two kinds of path conditions, which correspond to
// two Souper instruction kinds, pc and blockpc, respectively.
// (1) The PC condition is added when the given predecessor of
//     the given basic block is chosen. For example, given the
//     simple CFG below:
//          B1
//         /  \
//       B2    B3
//     The path conditions [B1->B2] and [B1->B3] will be added 
//     to B2 and B3's PCs, respectively, because B1 can determine 
//     the choice of either B2 or B3.
// (2) The BlockPC condition handles cases where we don't know
//     which predecessor would be chosen. In this case, we recursively
//     process each predecessor of the given basic block until
//     the PC condition (as defined above) is met. Then we add
//     the this condition into the BlockPCs of the basic block from
//     which we start our recursion. If a loop head or an entry
//     point of an irreducible loop is encountered along any path, 
//     we stash the collected BlockPCs (if there is any) and return.
//     The following examples (without loops) describe the idea. 
//     A simple example:
//         B1
//        /  \
//            B2  B3
//             \  /
//              B4
//     Suppose we are collecting BlockPCs for B4. Either
//     B2 or B3 can reach B4, we cannot add them into B4's PC.
//     Instead, we add whatever path conditions dominating B2 and
//     B3 into B4's BlockPCs. In this simple case, we will have
//     blockpc %B4, 0, s1, r1 // B1->B2
//      
// Now consider a more complex example:
//            B1          B2
//           /  \        /  \
//               B3    B4
//                \    /
//                  B5        B6
//                 /  \      /  \
//                    B7   B8
//                   /  \  /
//                       B9
// Suppose we are dealing with an instruction %i in B9, After we iterate all
// basic blocks (in ExtractExprCandidates), we will have something like these:
// blockpc %B5, 0, s1, r1 // B1->B3
// blockpc %B5, 1, s2, r2 // B2->B4
// ...
// blockpc %B9, 0, s3, r3 // B5 -> B7
// blockpc %B9, 1, s4, r4 // B6 -> B8
// ...
// cand %i, 1
void ExprBuilder::addPathConditions(BlockPCs &BPCs,
                                    std::vector<InstMapping> &PCs,
                                    std::unordered_set<Block *> &VisitedBlocks,
                                    BasicBlock *BB) {
  if (auto Pred = BB->getSinglePredecessor()) {
    addPathConditions(BPCs, PCs, VisitedBlocks, Pred);
    addPC(BB, Pred, PCs);
  } else if (ExploitBPCs) {
    // BB is the entry of the function.
    if (pred_begin(BB) == pred_end(BB))
      return;

    BlockInfo &BI = EBC.BlockMap[BB];
    // We encounter a loop entry point.
    // FIXME: Basically, we stop at this point, i.e., we don't collect
    // BlockPC's before loops. Maybe we should consider to resume from BB's
    // immediate dominator. If we do, generate another pull request for this
    // purpose.
    if (!BI.B)
      return;

    // It's possible that we will re-visit a Block, e.g.,
    //          \  /
    //           B1
    //          /  \
    //         B2  B3
    //          \  /
    //           B4
    if (VisitedBlocks.count(BI.B))
      return;

    VisitedBlocks.insert(BI.B);
    for (unsigned i = 0; i < BI.Preds.size(); ++i) {
      auto Pred = BI.Preds[i];
      std::vector<InstMapping> PCs;
      if (Pred->getSinglePredecessor()) {
        addPathConditions(BPCs, PCs, VisitedBlocks, Pred);
      }
      else {
        // In case the predecessor is a br or switch instruction.
        addPC(BB, Pred, PCs);
      }
      for (auto PC : PCs)
        BPCs.emplace_back(BlockPCMapping(BI.B, i, PC));
    }
  }
}

namespace {

typedef llvm::EquivalenceClasses<Inst *> InstClasses;

// Add the variable set of I as an equivalence class to Vars, and return a
// reference to the leader of that equivalence class.
InstClasses::member_iterator AddVarSet(InstClasses::member_iterator Leader,
                                       InstClasses &Vars,
                                       llvm::DenseSet<Inst *> &SeenInsts,
                                       Inst *I) {
  if (I->K == Inst::Var) {
    if (Leader != Vars.member_end()) {
      return Vars.unionSets(Leader, Vars.findLeader(Vars.insert(I)));
    } else {
      return Vars.findLeader(Vars.insert(I));
    }
  } else {
    if (!SeenInsts.insert(I).second)
      return Leader;
    for (auto Op : I->Ops) {
      Leader = AddVarSet(Leader, Vars, SeenInsts, Op);
    }
    return Leader;
  }
}

// Add the variable sets of PCs as equivalence classes to Vars. Return a vector
// PCSets of the same size as PCs such that PCSets[i] is an arbitrary member of
// the equivalence class for PCs[i] (not necessarily its leader).
std::vector<Inst *> AddPCSets(const std::vector<InstMapping> &PCs,
                              InstClasses &Vars) {
  std::vector<Inst *> PCSets(PCs.size());
  for (unsigned i = 0; i != PCs.size(); ++i) {
    llvm::DenseSet<Inst *> SeenInsts;
    auto PCLeader =
        AddVarSet(Vars.member_end(), Vars, SeenInsts, PCs[i].LHS);
    if (PCLeader != Vars.member_end())
      PCSets[i] = *PCLeader;
  }
  return PCSets;
}

// Similar to AddPCSets, add the variable sets of BlockPCs as equivalence
// classes to Vars. Return a BPCSets of the same size as BPCs.
std::vector<Inst *> AddBlockPCSets(const BlockPCs &BPCs, InstClasses &Vars) {
  std::vector<Inst *> BPCSets(BPCs.size());
  for (unsigned i = 0; i != BPCs.size(); ++i) {
    llvm::DenseSet<Inst *> SeenInsts;
    auto BPCLeader =
        AddVarSet(Vars.member_end(), Vars, SeenInsts, BPCs[i].PC.LHS);
    if (BPCLeader != Vars.member_end())
      BPCSets[i] = *BPCLeader;
  }
  return BPCSets;
}

// Return vectors of relevant BlockPCs and PCs for a candidate, namely those
// whose variable sets are in the same equivalence class as the candidate's.
std::tuple<BlockPCs, std::vector<InstMapping>> GetRelevantPCs(
    const BlockPCs &BPCs, const std::vector<InstMapping> &PCs,
    const std::vector<Inst *> &BPCSets, const std::vector<Inst *> &PCSets,
    InstClasses Vars, InstMapping Cand) {

  llvm::DenseSet<Inst *> SeenInsts;
  auto Leader = AddVarSet(Vars.member_end(), Vars, SeenInsts, Cand.LHS);

  BlockPCs RelevantBPCs;
  for (unsigned i = 0; i != BPCs.size(); ++i) {
    if (BPCSets[i] != 0 && Vars.findLeader(BPCSets[i]) == Leader)
      RelevantBPCs.emplace_back(BPCs[i]);
  }

  std::vector<InstMapping> RelevantPCs;
  for (unsigned i = 0; i != PCs.size(); ++i) {
    if (PCSets[i] != 0 && Vars.findLeader(PCSets[i]) == Leader)
      RelevantPCs.emplace_back(PCs[i]);
  }
  return std::make_tuple(RelevantBPCs, RelevantPCs);
}

void ExtractExprCandidates(Function &F, const LoopInfo *LI, DemandedBits *DB,
                           const ExprBuilderOptions &Opts, InstContext &IC,
                           ExprBuilderContext &EBC,
                           FunctionCandidateSet &Result) {
  ExprBuilder EB(Opts, F.getParent(), LI, DB, IC, EBC);

  for (auto &BB : F) {
    std::unique_ptr<BlockCandidateSet> BCS(new BlockCandidateSet);
    for (auto &I : BB) {
      if (PrintKnownAtReturn && isa<ReturnInst>(I)) {
        auto V = I.getOperand(0);
        auto DL = F.getParent()->getDataLayout();
        bool Negative = 0;
        Negative = isKnownNegative(V, DL);
        if (Negative)
          llvm::outs() << "known at return: " << "(negative)" << "\n";
        else
          llvm::outs() << "known at return: " << "" << "\n";
      }
      if (I.getType()->isIntegerTy())
        BCS->Replacements.emplace_back(&I, InstMapping(EB.get(&I), 0));
    }
    if (!BCS->Replacements.empty()) {
      std::unordered_set<Block *> VisitedBlocks;
      EB.addPathConditions(BCS->BPCs, BCS->PCs, VisitedBlocks, &BB);

      InstClasses Vars, BPCVars;
      auto PCSets = AddPCSets(BCS->PCs, Vars);
      auto BPCSets = AddBlockPCSets(BCS->BPCs, BPCVars);

      for (auto &R : BCS->Replacements) {
        std::tie(R.BPCs, R.PCs) = 
          GetRelevantPCs(BCS->BPCs, BCS->PCs, BPCSets, PCSets, Vars, R.Mapping);
      }

      Result.Blocks.emplace_back(std::move(BCS));
    }
  }
}

class ExtractExprCandidatesPass : public FunctionPass {
  static char ID;
  const ExprBuilderOptions &Opts;
  InstContext &IC;
  ExprBuilderContext &EBC;
  FunctionCandidateSet &Result;

public:
 ExtractExprCandidatesPass(const ExprBuilderOptions &Opts, InstContext &IC,
                           ExprBuilderContext &EBC,
                           FunctionCandidateSet &Result)
     : FunctionPass(ID), Opts(Opts), IC(IC), EBC(EBC), Result(Result) {}

  void getAnalysisUsage(AnalysisUsage &Info) const {
    Info.addRequired<LoopInfoWrapperPass>();
    Info.addRequired<DemandedBitsWrapperPass>();
    Info.setPreservesAll();
  }

  bool runOnFunction(Function &F) {
    LoopInfo *LI = &getAnalysis<LoopInfoWrapperPass>().getLoopInfo();
    if (!LI)
      report_fatal_error("getLoopInfo() failed");
    DemandedBits *DB = &getAnalysis<DemandedBitsWrapperPass>().getDemandedBits();
    if (!DB)
      report_fatal_error("getDemandedBits() failed");
    ExtractExprCandidates(F, LI, DB, Opts, IC, EBC, Result);
    return false;
  }
};

char ExtractExprCandidatesPass::ID = 0;

}

FunctionCandidateSet souper::ExtractCandidatesFromPass(
    Function *F, const LoopInfo *LI, DemandedBits *DB, InstContext &IC,
    ExprBuilderContext &EBC, const ExprBuilderOptions &Opts) {
  FunctionCandidateSet Result;
  ExtractExprCandidates(*F, LI, DB, Opts, IC, EBC, Result);
  return Result;
}

FunctionCandidateSet souper::ExtractCandidates(Function *F, InstContext &IC,
                                               ExprBuilderContext &EBC,
                                               const ExprBuilderOptions &Opts) {
  FunctionCandidateSet Result;

  PassRegistry &Registry = *PassRegistry::getPassRegistry();
  initializeAnalysis(Registry);

  legacy::FunctionPassManager FPM(F->getParent());
  FPM.add(new ExtractExprCandidatesPass(Opts, IC, EBC, Result));
  FPM.run(*F);

  return Result;
}<|MERGE_RESOLUTION|>--- conflicted
+++ resolved
@@ -46,15 +46,13 @@
     "souper-harvest-dataflow-facts",
     llvm::cl::desc("Perform data flow analysis (default=true)"),
     llvm::cl::init(true));
-<<<<<<< HEAD
+static llvm::cl::opt<bool> HarvestDemandedBits(
+    "souper-harvest-demanded-bits",
+    llvm::cl::desc("Perform demanded bits analysis (default=false)"),
+    llvm::cl::init(false));
 static llvm::cl::opt<bool> PrintKnownAtReturn(
     "print-known-at-return",
     llvm::cl::desc("Print known bits in each value returned from a function (default=false)"),
-=======
-static llvm::cl::opt<bool> HarvestDemandedBits(
-    "souper-harvest-demanded-bits",
-    llvm::cl::desc("Perform demanded bits analysis (default=false)"),
->>>>>>> c770032b
     llvm::cl::init(false));
 
 using namespace llvm;
